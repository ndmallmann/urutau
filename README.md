--- conflicted
+++ resolved
@@ -78,23 +78,13 @@
 
 See another example code [here](/examples/using_urutau/using_urutau.py).
 
+
 ### Simple example to run URUTAU with Starlight (http://www.starlight.ufsc.br/) on NIRSPEC/JWST cubes
 
 You can see the script [here](/examples/run_starlight/run_urutau_starlight_nirspec_jwst.py) 
 
-```
-<<<<<<< HEAD
-
-as a requirement, the module must define the methods "_set_init_default_parameters" and "execute".
-
-Here is an [example](/examples/creating_modules/creating_simple.py) of how to create a very simple module.
-
-
-## Simple example to run URUTAU with Starlight (http://www.starlight.ufsc.br/) on NIRSPEC/JWST cubes
-
-You can see the script [here](/examples/run_starilght/run_urutau_starlight_nirspec_jwst.py) 
-
-
+
+```
     """
         Urutau to run starlight on JWST NIRSPEC datacubes
     """
@@ -197,16 +187,16 @@
     if __name__=="__main__":
         nirspec_JWST()
 
+```
+
 just save this in a script to run it or download it [here](/examples/run_starilght/run_urutau_starlight_nirspec_jwst.py) 
 
 
-
-
-## Simple example to run URUTAU with Starlight (http://www.starlight.ufsc.br/) on MaNGA cubes
+### Simple example to run URUTAU with Starlight (http://www.starlight.ufsc.br/) on MaNGA cubes
 
 You can see the script [here](/examples/run_starilght/run_urutau_manga.py) 
 
-
+```
     """
         Urutau for MANGA
     """
@@ -296,15 +286,18 @@
 
     if __name__=="__main__":
         quick_manga()
-
-
-## example of the CSV file
-
+```
+
+#### example of the CSV file
+
+```
     target,redshift,galaxy distance,ebv
     manga-CUBE-LINCUBE.fits,0.00145,4.21,1.288
-
-
-## example of the starlight reference grid file 
+```
+
+#### example of the starlight reference grid file 
+
+```
     1                                                     [Number of fits to run]
     /basesdir/                                            [base_dir]
     /obsdir/                                              [obs_dir]
@@ -321,147 +314,8 @@
     1                                                     [IsErrSpecAvailable]  1/0 = Yes/No
     1                                                     [IsFlagSpecAvailable] 1/0 = Yes/No
     mock.spec   StCv04.C11.config   BaseM23UN130SY   Masks.EmLines.SDSS.gm   CCM   0.0   150.0   mock_out.spec
-=======
-from urutau import Urutau
-
-from urutau.modules import (
-    SpatialResampler,
-    SpectralResampler,
-    DegradeData,
-    SNMaskWithVar,
-    StarlightOnUrutau,
-    SNMaskWithError,
-)
-
-
-def nirspec_JWST():
-    
-    # Start urutau with 3 threads
-    urutau = Urutau(num_threads = 1)
-
-    # First spatial resampler for the data hdu (NOT used here. To use it change the HDUs on the next steps acordingly)
-    #    data_spat_resample_cfg = {
-    #        "hdu target": "SCI",
-    #        "data type": "flux",
-    #        "resample size": 2
-    #    }
-    #    urutau.add_module(SpatialResampler, data_spat_resample_cfg)
-
-    #    # Second spatial resampler for the stat hdu
-    #    stat_spat_resample_cfg = {
-    #        "hdu target": "ERR",
-    #        "data type": "error",
-    #        "resample size": 2
-    #    }
-    #    urutau.add_module(SpatialResampler, stat_spat_resample_cfg)
-
-    # First spectral resampler for the data hdu
-    data_spec_resample_cfg = {
-        "hdu target": "SCI",
-        "data type": "flux",
-        "resample size": 1.
-    }
-    urutau.add_module(SpectralResampler, data_spec_resample_cfg)
-
-    # Second spectral resampler for the stat hdu
-    stat_spec_resample_cfg = {
-        "hdu target": "ERR",
-        "data type": "error",
-        "resample size": 1.
-    }
-    urutau.add_module(SpectralResampler, stat_spec_resample_cfg)
-
-    #    # Degrade resolving power for the data hdu
-    #    data_degrade_cfg = {
-    #        "hdu target": "DATA_RSP_BIN",
-    #        "data type": "flux",
-    #        "r input": 3027,
-    #        "r output": 2000
-    #    }
-    #    urutau.add_module(DegradeData, data_degrade_cfg)
-
-    #    # Degrade resolving power for the stat hdu
-    #    data_degrade_cfg = {
-    #        "hdu target": "STAT_RSP_BIN",
-    #        "data type": "variance",
-    #        "r input": 3027,
-    #        "r output": 2000
-    #    }
-    #    urutau.add_module(DegradeData, data_degrade_cfg)
-
-    # Signal To Noise Mask With Error
-    sn_mask_cfg = {
-        "hdu flux": "SCI_BIN",
-        "hdu error": "ERR_BIN",
-        "sn window": [21910.00, 21966.00],
-        "thresholds": [5, 10]
-    }
-    urutau.add_module(SNMaskWithError, sn_mask_cfg)
-
-    
-    # Starlight Module
-    
-    # Stellar populations ages parameter
-    population_ages = {
-        "xyy": (2., 1E7),
-        "xyo": (1E7, 5.6E7),
-        "xiy": (5.6E7, 5E8),
-        "xii": (5E8, 8E8),
-        "xio": (8E8, 2E9),
-        "xo": (2E9, 13E9)
-    }
-
-    # SFR from stellar populations (see Riffel+2021 for details)
-    sfr_age_par = {
-        "SFR_100": (2.,1.E8),
-        "SFR_200": (2.,2.E8)
-    }
-
-    # AGN featureless and hot dust components (see Riffel+2009 for details)
-    fc_par = {
-        "FC_25":  (0.25,0.25),
-        "FC_50":  (0.5,0.5),
-        "FC_75":  (0.75,0.75),
-        "FC_tot": (0.245,0.75)
-    }
-    
-    bb_par = {
-        "BB_Cool": (699,1000),
-        "BB_hot": (1000,1400),
-        "BB_Tot": (699,1400)
-    }
-    
-    # Setting up all the configurations 
-    starlight_cfg = {
-        "starlight path": "/home/riffel/WorkOn/nirspec_JWST/starlight/StarlightChains.exe",
-        "default grid file": "/home/riffel/WorkOn/nirspec_JWST/starlight/grid_example.inp",
-        "hdu flux": "SCI_BIN",
-        "hdu error": "ERR_BIN",
-        "hdu flag": "SN_MASKS_5",
-        "number of threads": 48 ,
-        "population ages": population_ages,
-        "sfr ages" : sfr_age_par,
-        "fc exps": fc_par,
-        "bb temps": bb_par,
-        "keep tmp": True,
-
-    }
-    urutau.add_module(StarlightOnUrutau, starlight_cfg)
-
-    # Load targets
-    urutau.read_csv(targets_dir="./cubes/",
-                    csv_file="./cubes/cubes.csv")
-
-    # Execute urutau
-    urutau.execute("./runs/", save_config=True, debug=True)
-
-
-if __name__=="__main__":
-    nirspec_JWST()
-```
-
-just save this in a script to run it or download it [here](/examples/run_starilght/run_urutau_starlight_nirspec_jwst.py) 
-
+
+```
 
 ## Creating Modules
 
@@ -487,5 +341,4 @@
 
 as a requirement, the module must define the methods "_set_init_default_parameters" and "execute".
 
-Here is an [example](/examples/creating_modules/creating_simple.py) of how to create a very simple module.
->>>>>>> 584763e4
+Here is an [example](/examples/creating_modules/creating_simple.py) of how to create a very simple module.